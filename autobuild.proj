--- conflicted
+++ resolved
@@ -1,88 +1,84 @@
-<Project DefaultTargets="AutoBuild" xmlns="http://schemas.microsoft.com/developer/msbuild/2003" ToolsVersion="4.0">
-  <!-- ********************************************************************** -->
-  <!-- BEGINNING OF CONFIGURATION DATA -->
-  <!-- ********************************************************************** -->
-  <PropertyGroup>
-    <Configuration>Release</Configuration>
-  </PropertyGroup>
-  <!-- These are the solutions to build -->
-  <ItemGroup>
-    <SolutionFiles Include="**\*.sln" />
-  </ItemGroup>
-  <!-- This is the list of assemblyinfo files that we need to insert version information into -->
-  <ItemGroup>
-    <AssemblyInfoFiles Include="**\AssemblyInfo.cs" />
-  </ItemGroup>
-  <!-- This is the list of nuget package files that we need to insert version information into -->
-  <ItemGroup>
-    <NuGetFiles Include="**\*.nuspec" />
-  </ItemGroup>
-  <!-- This is the list of nuget package files that we need to delete when we build -->
-  <ItemGroup>
-    <NuPackFiles Include="**\*.nupkg" Exclude="packages\**\*.nupkg" />
-  </ItemGroup>
-  <!-- ********************************************************************** -->
-  <!-- END OF CONFIGURATION DATA -->
-  <!-- ********************************************************************** -->
-  <PropertyGroup>
-    <VersionFile>version.txt</VersionFile>
-  </PropertyGroup>
-  <!-- Standard autobuild. -->
-  <Target Name="AutoBuild" DependsOnTargets="IncrementVersion;Build">
-  </Target>
-  <!-- IncrementVersion - Increments the version number. $(Revision) will be the new revision. -->
-  <Target Name="IncrementVersion">
-    <!-- Update the build number from the version file -->
-    <Version VersionFile="$(VersionFile)" BuildType="Increment" RevisionType="None">
-      <Output TaskParameter="Major" PropertyName="Major" />
-      <Output TaskParameter="Minor" PropertyName="Minor" />
-      <Output TaskParameter="Build" PropertyName="Build" />
-    </Version>
-    <Exec Command="git commit -a -m &quot;Version $(Major).$(Minor).$(Build)&quot;" />
-<<<<<<< HEAD
-    <Exec Command="git tag &quot;Version $(Major).$(Minor).$(Build)&quot;" />
-=======
-    <Exec Command="git tag -a -m &quot;Version $(Major).$(Minor).$(Build)&quot; Version_$(Major).$(Minor).$(Build)" />
->>>>>>> b8fac201
-  </Target>
-  <!-- GetLocalVersion - Gets the version information for the local repository -->
-  <Target Name="GetLocalVersion">
-    <!-- Get the major/minor/build number from the version file -->
-    <Version VersionFile="$(VersionFile)" BuildType="None" RevisionType="None">
-      <Output TaskParameter="Major" PropertyName="Major" />
-      <Output TaskParameter="Minor" PropertyName="Minor" />
-      <Output TaskParameter="Build" PropertyName="Build" />
-    </Version>
-    <Message Text="Current Version: $(Major).$(Minor).$(Build)" />
-  </Target>
-  <!-- Generate the assembly info with the revision -->
-  <Target Name="AssemblyInfo" DependsOnTargets="GetLocalVersion">
-    <Message Text="Building Version: $(Major).$(Minor).$(Build)" />
-    <!-- Write the assembly information to the file -->
-    <FileUpdate Files="@(AssemblyInfoFiles)" Regex="AssemblyVersion\s*\(\s*&quot;.*&quot;\s*\)\s*\]" ReplacementText="AssemblyVersion(&quot;$(Major).$(Minor).$(Build)&quot;)]" />
-    <FileUpdate Files="@(AssemblyInfoFiles)" Regex="AssemblyFileVersion\s*\(\s*&quot;.*&quot;\s*\)\s*\]" ReplacementText="AssemblyFileVersion(&quot;$(Major).$(Minor).$(Build)&quot;)]" />
-    <Message Text="Updating NuGet Package Versions" />
-    <XmlUpdate XmlFileName="%(NuGetFiles.Identity)" XPath="//package/metadata/version" Value="$(Major).$(Minor).$(Build)" />
-  </Target>
-  <!-- Build the program -->
-  <Target Name="Build" DependsOnTargets="AssemblyInfo">
-    <Message Text="Building Version: $(Major).$(Minor).$(Build)" />
-    <Delete Files="%(NuPackFiles.Identity)" />
-    <!-- Build the solution -->
-    <MSBuild Projects="%(SolutionFiles.Identity)" Properties="Configuration=$(Configuration)" StopOnFirstFailure="true" />
-    <!-- Test Before Packaging -->
-    <Exec Command="packages\NUnit.2.5.10.11092\tools\\nunit-console .\Insight.Tests\bin\$(Configuration)\Insight.Tests.dll"/>
-    <!-- Build the NuGet Packages -->
-    <MakeDir Directories="Build\Output" />
-    <Exec Command="nuget.exe pack %(NuGetFiles.Identity) /OutputDirectory Build\Output" />
-    <!-- Make sure that we revert the assembly info -->
-    <CallTarget Targets="RevertAssemblyInfo" />
-    <OnError ExecuteTargets="RevertAssemblyInfo" />
-  </Target>
-  <Target Name="RevertAssemblyInfo">
-    <!-- Revert the Assembly Info files when complete -->
-    <Exec Command="git checkout %(AssemblyInfoFiles.Identity)" Condition="Exists(%(AssemblyInfoFiles.Identity))" />
-    <Exec Command="git checkout %(NuGetFiles.Identity)" Condition="Exists(%(NuGetFiles.Identity))" />
-  </Target>
-  <Import Project="packages\BuildTools.AutoBuild.1.0.17.47\tools\Build\MSBuild.Community.Tasks.Targets" />
+<Project DefaultTargets="AutoBuild" xmlns="http://schemas.microsoft.com/developer/msbuild/2003" ToolsVersion="4.0">
+  <!-- ********************************************************************** -->
+  <!-- BEGINNING OF CONFIGURATION DATA -->
+  <!-- ********************************************************************** -->
+  <PropertyGroup>
+    <Configuration>Release</Configuration>
+  </PropertyGroup>
+  <!-- These are the solutions to build -->
+  <ItemGroup>
+    <SolutionFiles Include="**\*.sln" />
+  </ItemGroup>
+  <!-- This is the list of assemblyinfo files that we need to insert version information into -->
+  <ItemGroup>
+    <AssemblyInfoFiles Include="**\AssemblyInfo.cs" />
+  </ItemGroup>
+  <!-- This is the list of nuget package files that we need to insert version information into -->
+  <ItemGroup>
+    <NuGetFiles Include="**\*.nuspec" />
+  </ItemGroup>
+  <!-- This is the list of nuget package files that we need to delete when we build -->
+  <ItemGroup>
+    <NuPackFiles Include="**\*.nupkg" Exclude="packages\**\*.nupkg" />
+  </ItemGroup>
+  <!-- ********************************************************************** -->
+  <!-- END OF CONFIGURATION DATA -->
+  <!-- ********************************************************************** -->
+  <PropertyGroup>
+    <VersionFile>version.txt</VersionFile>
+  </PropertyGroup>
+  <!-- Standard autobuild. -->
+  <Target Name="AutoBuild" DependsOnTargets="IncrementVersion;Build">
+  </Target>
+  <!-- IncrementVersion - Increments the version number. $(Revision) will be the new revision. -->
+  <Target Name="IncrementVersion">
+    <!-- Update the build number from the version file -->
+    <Version VersionFile="$(VersionFile)" BuildType="Increment" RevisionType="None">
+      <Output TaskParameter="Major" PropertyName="Major" />
+      <Output TaskParameter="Minor" PropertyName="Minor" />
+      <Output TaskParameter="Build" PropertyName="Build" />
+    </Version>
+    <Exec Command="git commit -a -m &quot;Version $(Major).$(Minor).$(Build)&quot;" />
+    <Exec Command="git tag -a -m &quot;Version $(Major).$(Minor).$(Build)&quot; Version_$(Major).$(Minor).$(Build)" />
+  </Target>
+  <!-- GetLocalVersion - Gets the version information for the local repository -->
+  <Target Name="GetLocalVersion">
+    <!-- Get the major/minor/build number from the version file -->
+    <Version VersionFile="$(VersionFile)" BuildType="None" RevisionType="None">
+      <Output TaskParameter="Major" PropertyName="Major" />
+      <Output TaskParameter="Minor" PropertyName="Minor" />
+      <Output TaskParameter="Build" PropertyName="Build" />
+    </Version>
+    <Message Text="Current Version: $(Major).$(Minor).$(Build)" />
+  </Target>
+  <!-- Generate the assembly info with the revision -->
+  <Target Name="AssemblyInfo" DependsOnTargets="GetLocalVersion">
+    <Message Text="Building Version: $(Major).$(Minor).$(Build)" />
+    <!-- Write the assembly information to the file -->
+    <FileUpdate Files="@(AssemblyInfoFiles)" Regex="AssemblyVersion\s*\(\s*&quot;.*&quot;\s*\)\s*\]" ReplacementText="AssemblyVersion(&quot;$(Major).$(Minor).$(Build)&quot;)]" />
+    <FileUpdate Files="@(AssemblyInfoFiles)" Regex="AssemblyFileVersion\s*\(\s*&quot;.*&quot;\s*\)\s*\]" ReplacementText="AssemblyFileVersion(&quot;$(Major).$(Minor).$(Build)&quot;)]" />
+    <Message Text="Updating NuGet Package Versions" />
+    <XmlUpdate XmlFileName="%(NuGetFiles.Identity)" XPath="//package/metadata/version" Value="$(Major).$(Minor).$(Build)" />
+  </Target>
+  <!-- Build the program -->
+  <Target Name="Build" DependsOnTargets="AssemblyInfo">
+    <Message Text="Building Version: $(Major).$(Minor).$(Build)" />
+    <Delete Files="%(NuPackFiles.Identity)" />
+    <!-- Build the solution -->
+    <MSBuild Projects="%(SolutionFiles.Identity)" Properties="Configuration=$(Configuration)" StopOnFirstFailure="true" />
+    <!-- Test Before Packaging -->
+    <Exec Command="packages\NUnit.2.5.10.11092\tools\\nunit-console .\Insight.Tests\bin\$(Configuration)\Insight.Tests.dll"/>
+    <!-- Build the NuGet Packages -->
+    <MakeDir Directories="Build\Output" />
+    <Exec Command="nuget.exe pack %(NuGetFiles.Identity) /OutputDirectory Build\Output" />
+    <!-- Make sure that we revert the assembly info -->
+    <CallTarget Targets="RevertAssemblyInfo" />
+    <OnError ExecuteTargets="RevertAssemblyInfo" />
+  </Target>
+  <Target Name="RevertAssemblyInfo">
+    <!-- Revert the Assembly Info files when complete -->
+    <Exec Command="git checkout %(AssemblyInfoFiles.Identity)" Condition="Exists(%(AssemblyInfoFiles.Identity))" />
+    <Exec Command="git checkout %(NuGetFiles.Identity)" Condition="Exists(%(NuGetFiles.Identity))" />
+  </Target>
+  <Import Project="packages\BuildTools.AutoBuild.1.0.17.47\tools\Build\MSBuild.Community.Tasks.Targets" />
 </Project>